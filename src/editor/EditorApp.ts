import {
  AmbientLight,
  AxesHelper,
  BoxGeometry,
  Color,
  DirectionalLight,
  Euler,
  GridHelper,
  Group,
  LineBasicMaterial,
  LineSegments,
  Mesh,
  MeshStandardMaterial,
  MOUSE,
  Object3D,
  PerspectiveCamera,
  Quaternion,
  Raycaster,
  Scene,
  SRGBColorSpace,
  Vector2,
  Vector3,
  WebGLRenderer,
} from "three";
import { OrbitControls } from "three/examples/jsm/controls/OrbitControls.js";
import type { ComponentMemberTransform, SavedComponent } from "./componentsStore";
import { loadComponents } from "./componentsStore";
import type {
  EditorBlock,
  SelectionListener,
  SelectionTransform,
  SerializedNode,
  SerializedTransform,
} from "./types";
import { BlockStore } from "./core/BlockStore";
import { SelectionManager } from "./core/SelectionManager";
import { MovementController } from "./core/MovementController";
import { GroupManager } from "./core/GroupManager";
import { ComponentManager } from "./core/ComponentManager";
import type { SerializedScenario } from "./scenarioStore";

const COMPONENT_MASTER_OUTLINE_COLOR = 0x9b5cff;
const COMPONENT_INSTANCE_OUTLINE_COLOR = 0xff4dff;

<<<<<<< HEAD
type DragAxisConstraint = "x" | "y" | "z" | null;

const DRAG_AXIS_VECTORS = {
  x: new Vector3(1, 0, 0),
  y: new Vector3(0, 1, 0),
  z: new Vector3(0, 0, 1),
} as const;

const DRAG_VERTICAL_SENSITIVITY = 0.02;
=======
export type DragCommitEntry = {
  id: string;
  before: SelectionTransform;
  after: SelectionTransform;
};

type PointerUpListener = (event: PointerEvent, context: { dragged: boolean }) => void;
>>>>>>> 575c1e2f

export default class EditorApp {
  private readonly canvas: HTMLCanvasElement;
  private readonly renderer: WebGLRenderer;
  private readonly scene: Scene;
  private readonly camera: PerspectiveCamera;
  private readonly controls: OrbitControls;
  private readonly raycaster = new Raycaster();
  private readonly pointer = new Vector2();
  private readonly groundPlane = new Mesh(
    new BoxGeometry(200, 0.1, 200),
    new MeshStandardMaterial({ color: new Color(0xe5e7eb) }),
  );

  private readonly blocks: BlockStore;
  private readonly selection: SelectionManager;
  private readonly groups: GroupManager;
  private readonly movement: MovementController;
  private readonly components: ComponentManager;
  private readonly pointerUpListeners = new Set<PointerUpListener>();
  private readonly dragCommitListeners = new Set<(changes: DragCommitEntry[]) => void>();

  private leftButtonActive = false;
  private isDragging = false;
  private draggingCursorApplied = false;
  private dragStartPoint: Vector3 | null = null;
  private dragTargets: Array<{ id: string; origin: SelectionTransform }> = [];
  private dragAxisConstraint: DragAxisConstraint = null;
  private dragPointerAccumulator = { x: 0, y: 0 };
  private lastPointerEvent: { clientX: number; clientY: number } | null = null;
  private animationFrame?: number;
  private lastFrameTime = 0;
  private readonly dragWorkingDelta = new Vector3();
  private readonly dragTranslationDelta = new Vector3();
  private readonly dragCameraRight = new Vector3();
  private readonly dragCameraUp = new Vector3();
  private readonly dragPointerWorld = new Vector3();
  private readonly dragCameraQuaternion = new Quaternion();

  constructor(canvas: HTMLCanvasElement) {
    this.canvas = canvas;
    this.renderer = new WebGLRenderer({ canvas, antialias: true });
    this.renderer.setPixelRatio(window.devicePixelRatio);
    this.renderer.setSize(window.innerWidth, window.innerHeight, false);
    this.renderer.outputColorSpace = SRGBColorSpace;

    this.scene = new Scene();
    this.scene.background = new Color(0xffffff);

    this.camera = new PerspectiveCamera(60, 1, 0.1, 1000);
    this.camera.position.set(8, 10, 14);

    this.controls = new OrbitControls(this.camera, canvas);
    this.controls.enableDamping = true;
    this.controls.maxPolarAngle = Math.PI - 0.1;
    this.controls.target.set(0, 0, 0);
    this.controls.enableZoom = true;
    this.controls.enablePan = true;
    this.controls.enableRotate = true;
    this.controls.mouseButtons.RIGHT = MOUSE.ROTATE;

    this.blocks = new BlockStore(this.scene);
    this.selection = new SelectionManager(this.scene, this.blocks, {
      getBlockColor: (block, selected) => this.resolveBlockOutlineColor(block, selected),
      setOutlineColor: (block, color) => {
        this.blocks.setOutlineColor(block.mesh, color);
      },
    });
    this.groups = new GroupManager(this.scene, this.blocks, this.selection);
    this.movement = new MovementController(this.camera, this.controls);
    this.components = new ComponentManager(this.blocks, this.selection, this.groups);

    canvas.addEventListener("contextmenu", (event) => event.preventDefault());
    canvas.addEventListener("pointerdown", this.handlePointerDownCapture, true);
    canvas.addEventListener("pointermove", this.handlePointerMoveCapture, true);
    canvas.addEventListener("pointerup", this.handlePointerUpCapture, true);
    canvas.addEventListener("pointercancel", this.handleWindowPointerUpCapture, true);

    window.addEventListener("pointerup", this.handleWindowPointerUpCapture, true);
    window.addEventListener("pointercancel", this.handleWindowPointerUpCapture, true);
    window.addEventListener("keydown", this.handleMovementKeyChange, true);
    window.addEventListener("keyup", this.handleMovementKeyChange, true);

    document.addEventListener("keydown", this.handleMovementKeyChange, true);
    document.addEventListener("keyup", this.handleMovementKeyChange, true);
    this.canvas.addEventListener("keydown", this.handleMovementKeyChange, true);
    this.canvas.addEventListener("keyup", this.handleMovementKeyChange, true);

    this.setupScene();
    this.handleResize();
    window.addEventListener("resize", this.handleResize);
  }

  private setDraggingCursor(active: boolean): void {
    if (active === this.draggingCursorApplied) {
      return;
    }
    this.draggingCursorApplied = active;
    this.canvas.style.cursor = active ? "pointer" : "default";
  }

  private resetDragPointerAccumulator(): void {
    this.dragPointerAccumulator.x = 0;
    this.dragPointerAccumulator.y = 0;
  }

  private resetDragStartFromPointer(): void {
    if (!this.lastPointerEvent) {
      return;
    }
    const nextStart = this.intersectGround(this.lastPointerEvent.clientX, this.lastPointerEvent.clientY);
    if (nextStart) {
      this.dragStartPoint = nextStart;
    }
  }

  private refreshDragOrigins(): void {
    if (this.dragTargets.length === 0) {
      return;
    }
    const ids = this.dragTargets.map((target) => target.id);
    const current = this.getTransformsForIds(ids);
    this.dragTargets = current.map((entry) => ({ id: entry.id, origin: entry.transform }));
  }

  public getCanvas(): HTMLCanvasElement {
    return this.canvas;
  }

  public getCamera(): PerspectiveCamera {
    return this.camera;
  }

  public isDraggingBlock(): boolean {
    return this.isDragging;
  }

  public toggleDragAxis(axis: "x" | "y" | "z"): void {
    if (!this.isDragging) {
      return;
    }
    const next: DragAxisConstraint = this.dragAxisConstraint === axis ? null : axis;
    if (next === this.dragAxisConstraint) {
      return;
    }
    this.dragAxisConstraint = next;
    this.resetDragPointerAccumulator();
    this.refreshDragOrigins();
    if (next === "y") {
      this.dragStartPoint = null;
    } else {
      this.resetDragStartFromPointer();
    }
  }

  public addSelectionListener(listener: SelectionListener): () => void {
    return this.selection.addListener(listener);
  }

  public addPointerUpListener(listener: PointerUpListener): () => void {
    this.pointerUpListeners.add(listener);
    return () => {
      this.pointerUpListeners.delete(listener);
    };
  }

  public addDragCommitListener(listener: (changes: DragCommitEntry[]) => void): () => void {
    this.dragCommitListeners.add(listener);
    return () => {
      this.dragCommitListeners.delete(listener);
    };
  }

  public start(): void {
    const renderLoop = (time: number) => {
      if (this.lastFrameTime === 0) {
        this.lastFrameTime = time;
      }
      const deltaSeconds = (time - this.lastFrameTime) / 1000;
      this.lastFrameTime = time;

      this.updateCameraMovement(deltaSeconds);
      this.controls.update();
      this.renderer.render(this.scene, this.camera);
      this.animationFrame = requestAnimationFrame(renderLoop);
    };

    this.animationFrame = requestAnimationFrame(renderLoop);
  }

  public dispose(): void {
    if (this.animationFrame !== undefined) {
      cancelAnimationFrame(this.animationFrame);
    }

    window.removeEventListener("resize", this.handleResize);
    this.canvas.removeEventListener("pointerdown", this.handlePointerDownCapture, true);
    this.canvas.removeEventListener("pointermove", this.handlePointerMoveCapture, true);
    this.canvas.removeEventListener("pointerup", this.handlePointerUpCapture, true);
    this.canvas.removeEventListener("pointercancel", this.handleWindowPointerUpCapture, true);
    window.removeEventListener("pointerup", this.handleWindowPointerUpCapture, true);
    window.removeEventListener("pointercancel", this.handleWindowPointerUpCapture, true);
    window.removeEventListener("keydown", this.handleMovementKeyChange, true);
    window.removeEventListener("keyup", this.handleMovementKeyChange, true);
    document.removeEventListener("keydown", this.handleMovementKeyChange, true);
    document.removeEventListener("keyup", this.handleMovementKeyChange, true);
    this.canvas.removeEventListener("keydown", this.handleMovementKeyChange, true);
    this.canvas.removeEventListener("keyup", this.handleMovementKeyChange, true);
    this.controls.dispose();
    this.renderer.dispose();
  }

  public clearMovementState(): void {
    this.movement.clearState();
  }

  public placeBlockAt(clientX: number, clientY: number): EditorBlock | null {
    const point = this.intersectGround(clientX, clientY);
    if (!point) {
      this.clearMovementState();
      return null;
    }

    const block = this.blocks.createBlock({ position: point.setY(0.5) });
    this.clearMovementState();
    this.selection.setSelectionSingle(block);
    return block;
  }

  public createBlock(options: {
    position: Vector3;
    rotation?: Euler;
    scale?: Vector3;
    id?: string;
  }): EditorBlock {
    const block = this.blocks.createBlock(options);
    return block;
  }

  public removeBlock(id: string): boolean {
    const block = this.blocks.getBlock(id);
    if (block) {
      this.components.handleBlockRemoved(block);
    }
    this.selection.removeId(id);
    return this.blocks.removeBlock(id);
  }

  public getBlock(id: string): EditorBlock | undefined {
    return this.blocks.getBlock(id);
  }

  public applyTransform(id: string, transform: SelectionTransform): boolean {
    const block = this.blocks.getBlock(id);
    if (!block) {
      return false;
    }
    block.mesh.position.copy(transform.position);
    block.mesh.rotation.copy(transform.rotation);
    block.mesh.scale.copy(transform.scale);
    if (this.selection.getSelection()?.id === id) {
      this.selection.updatePosition(block.mesh.position);
      this.selection.updateRotation(block.mesh.rotation);
      this.selection.updateScale(block.mesh.scale);
    }
    this.components.syncActiveComponentEdits();
    return true;
  }

  public pickBlock(clientX: number, clientY: number, additive: boolean = false): EditorBlock | null {
    const rect = this.canvas.getBoundingClientRect();
    this.pointer.x = ((clientX - rect.left) / rect.width) * 2 - 1;
    this.pointer.y = -((clientY - rect.top) / rect.height) * 2 + 1;
    this.raycaster.setFromCamera(this.pointer, this.camera);

    const intersects = this.raycaster.intersectObjects(this.blocks.getMeshes(), true);
    const editingId = this.getEditingComponentId();

    if (intersects.length === 0) {
      if (!additive) {
        this.selection.clearSelection();
      }
      return null;
    }

    let hit: EditorBlock | null = null;
    for (const result of intersects) {
      // Ignore outline helpers and any line-only helpers
      if (result.object instanceof LineSegments) {
        continue;
      }
      // Only count actual Mesh or Group objects that belong to blocks
      const mesh = result.object as Object3D;
      const block = this.blocks.findBlockByMesh(mesh);
      if (!block) {
        continue;
      }
      if (editingId && !this.components.isBlockWithinActiveEdit(block.id)) {
        continue;
      }
      hit = block;
      break;
    }

    if (hit) {
      if (additive) {
        this.selection.toggleSelection(hit);
      } else {
        this.selection.setSelectionSingle(hit);
      }
    } else if (!additive) {
      this.selection.clearSelection();
    }

    return hit;
  }

  public getSelection(): EditorBlock | null {
    return this.selection.getSelection();
  }

  public clearSelection(): void {
    this.selection.clearSelection();
  }

  public getSelectionArray(): EditorBlock[] {
    return this.selection.getSelectionArray();
  }

  public updateSelectedBlockPosition(position: Vector3): void {
    if (!this.selection.getSelection()) {
      return;
    }
    this.selection.updatePosition(position);
    this.components.syncActiveComponentEdits();
  }

  public updateSelectedBlockScale(scale: Vector3): void {
    if (!this.selection.getSelection()) {
      return;
    }
    this.selection.updateScale(scale);
    this.components.syncActiveComponentEdits();
  }

  public updateSelectedBlockRotation(rotation: Euler): void {
    if (!this.selection.getSelection()) {
      return;
    }
    this.selection.updateRotation(rotation);
    this.components.syncActiveComponentEdits();
  }

  public getSelectionTransform(): SelectionTransform | null {
    return this.selection.getSelectionTransform();
  }

  public getSelectedGroupMembersLocalTransforms(): ComponentMemberTransform[] | null {
    return this.components.getSelectedGroupMembersLocalTransforms(this.selection.getSelection());
  }

  public placeComponentAt(clientX: number, clientY: number, component: SavedComponent): EditorBlock | null {
    const point = this.intersectGround(clientX, clientY);
    if (!point) {
      this.clearMovementState();
      return null;
    }
    const block = this.components.placeComponentAt(point, component);
    this.clearMovementState();
    return block;
  }

  public createComponentFromSelectedGroup(label: string, id: string): string | null {
    return this.components.createComponentFromSelectedGroup(label, id);
  }

  public getComponentIdForSelectedGroup(): string | null {
    return this.components.getComponentIdForSelection(this.selection.getSelection());
  }

  public isComponentEditing(id: string): boolean {
    return this.components.isComponentEditing(id);
  }

  public getEditingComponentId(): string | null {
    return this.components.getEditingComponentId();
  }

  public startEditingComponent(id: string): boolean {
    return this.components.startEditingComponent(id);
  }

  public finishEditingComponent(id: string): boolean {
    return this.components.finishEditingComponent(id);
  }

  public groupSelection(): EditorBlock | null {
    return this.groups.groupSelection();
  }

  public groupByIds(ids: string[], groupId?: string): EditorBlock | null {
    return this.groups.groupByIds(ids, groupId);
  }

  public ungroupSelected(): EditorBlock[] | null {
    return this.groups.ungroupSelected();
  }

  public setSelectionByIds(ids: string[]): void {
    this.selection.setSelectionByIds(ids);
  }

  public applyTransformsForIds(entries: Array<{ id: string; transform: SelectionTransform }>): void {
    this.selection.applyTransformsForIds(entries);
    this.components.syncActiveComponentEdits();
  }

  public getTransformsForIds(ids: string[]): Array<{ id: string; transform: SelectionTransform }> {
    const results: Array<{ id: string; transform: SelectionTransform }> = [];
    for (const id of ids) {
      const block = this.blocks.getBlock(id);
      if (!block) {
        continue;
      }
      results.push({
        id,
        transform: {
          position: block.mesh.position.clone(),
          rotation: block.mesh.rotation.clone(),
          scale: block.mesh.scale.clone(),
        },
      });
    }
    return results;
  }

  public serializeBlocksByIds(ids: string[]): { nodes: SerializedNode[]; componentIds: string[] } {
    const usedComponents = new Set<string>();
    const nodes: SerializedNode[] = [];
    for (const id of ids) {
      const block = this.blocks.getBlock(id);
      if (!block) {
        continue;
      }
      const node = this.serializeEditorBlock(block, usedComponents);
      if (node) {
        nodes.push(node);
      }
    }
    return { nodes, componentIds: Array.from(usedComponents) };
  }

  public instantiateSerializedNodes(
    nodes: SerializedNode[],
    componentIds: string[],
    offset?: Vector3,
  ): EditorBlock[] {
    const created: EditorBlock[] = [];
    const requiredComponentIds = new Set(componentIds);
    const collectComponentIds = (node: SerializedNode): void => {
      if (node.componentId) {
        requiredComponentIds.add(node.componentId);
      }
      if (node.children) {
        node.children.forEach(collectComponentIds);
      }
    };
    nodes.forEach(collectComponentIds);

    const componentMap = new Map<string, SavedComponent>();
    const definitions = loadComponents();
    for (const definition of definitions) {
      if (requiredComponentIds.has(definition.id)) {
        componentMap.set(definition.id, definition);
      }
    }

    for (const node of nodes) {
      const clone = this.cloneSerializedNode(node);
      if (offset) {
        clone.transform = this.addOffsetToSerializedTransform(clone.transform, offset);
      }
      const block = this.instantiateRootNode(clone, componentMap);
      if (block) {
        created.push(block);
      }
    }

    if (created.length > 0) {
      this.components.syncActiveComponentEdits();
    }

    return created;
  }

  public removeComponentDefinition(id: string): void {
    const toRemove = this.components.disposeComponent(id);
    for (const blockId of toRemove) {
      this.removeBlock(blockId);
    }
  }

  public resetScene(): void {
    this.selection.clearSelection();
    this.blocks.clearAll();
    this.components.resetRuntimeState();
  }

  public exportScenario(name: string): SerializedScenario {
    const usedComponentIds = new Set<string>();
    const serializedBlocks: SerializedNode[] = [];
    for (const block of this.blocks.getAllBlocks()) {
      const node = this.serializeEditorBlock(block, usedComponentIds);
      if (node) {
        serializedBlocks.push(node);
      }
    }

    const definitions = loadComponents().filter((component) => usedComponentIds.has(component.id));

    return {
      version: 1,
      name,
      createdAt: new Date().toISOString(),
      blocks: serializedBlocks,
      componentDefinitions: definitions,
    };
  }

  public importScenario(scenario: SerializedScenario): void {
    this.resetScene();

    const componentMap = new Map<string, SavedComponent>();
    for (const definition of scenario.componentDefinitions) {
      componentMap.set(definition.id, definition);
    }
    this.components.registerComponentDefinitions(scenario.componentDefinitions);

    for (const node of scenario.blocks) {
      this.instantiateRootNode(node, componentMap);
    }

    this.selection.clearSelection();
  }

  private serializeEditorBlock(block: EditorBlock, usedComponents: Set<string>): SerializedNode | null {
    const componentId = this.components.getComponentIdForBlock(block);
    if (componentId) {
      usedComponents.add(componentId);
      return {
        type: "component",
        componentId,
        transform: this.toSerializedTransform(block.mesh, "world"),
      };
    }

    if (block.mesh instanceof Group) {
      const children: SerializedNode[] = [];
      for (const child of block.mesh.children) {
        const serializedChild = this.serializeObject(child, usedComponents, "local");
        if (serializedChild) {
          children.push(serializedChild);
        }
      }
      return {
        type: "group",
        transform: this.toSerializedTransform(block.mesh, "world"),
        children,
      };
    }

    if (block.mesh instanceof Mesh) {
      return {
        type: "block",
        transform: this.toSerializedTransform(block.mesh, "world"),
      };
    }

    return null;
  }

  private serializeObject(object: Object3D, usedComponents: Set<string>, space: "world" | "local"): SerializedNode | null {
    if (object instanceof LineSegments) {
      return null;
    }

    if (object instanceof Group) {
      const componentId = (object.userData?.componentId as string | undefined) ?? null;
      if (componentId) {
        if (space === "world") {
          usedComponents.add(componentId);
          return {
            type: "component",
            componentId,
            transform: this.toSerializedTransform(object, space),
          };
        }
        return null;
      }

      const children: SerializedNode[] = [];
      for (const child of object.children) {
        const serializedChild = this.serializeObject(child, usedComponents, "local");
        if (serializedChild) {
          children.push(serializedChild);
        }
      }
      return {
        type: "group",
        transform: this.toSerializedTransform(object, space),
        children,
      };
    }

    if (object instanceof Mesh) {
      return {
        type: "block",
        transform: this.toSerializedTransform(object, space),
      };
    }

    return null;
  }

  private toSerializedTransform(object: Object3D, space: "world" | "local"): SerializedTransform {
    if (space === "world") {
      object.updateWorldMatrix(true, false);
      const position = new Vector3();
      const quaternion = new Quaternion();
      const scale = new Vector3();
      object.matrixWorld.decompose(position, quaternion, scale);
      const rotation = new Euler().setFromQuaternion(quaternion);
      return {
        position: { x: position.x, y: position.y, z: position.z },
        rotation: { x: rotation.x, y: rotation.y, z: rotation.z },
        scale: { x: scale.x, y: scale.y, z: scale.z },
      };
    }

    return {
      position: { x: object.position.x, y: object.position.y, z: object.position.z },
      rotation: { x: object.rotation.x, y: object.rotation.y, z: object.rotation.z },
      scale: { x: object.scale.x, y: object.scale.y, z: object.scale.z },
    };
  }

  private instantiateRootNode(node: SerializedNode, componentMap: Map<string, SavedComponent>): EditorBlock | null {
    switch (node.type) {
      case "block": {
        const transform = this.transformFromSerialized(node.transform);
        return this.createBlock({
          position: transform.position,
          rotation: transform.rotation,
          scale: transform.scale,
        });
      }
      case "component": {
        if (!node.componentId) {
          return null;
        }
        const definition = componentMap.get(node.componentId);
        if (!definition) {
          return null;
        }
        const transform = this.transformFromSerialized(node.transform);
        return this.components.instantiateComponent(definition, transform);
      }
      case "group": {
        const group = this.buildGroupFromNode(node, componentMap);
        if (group) {
          return this.blocks.registerGroup(group);
        }
        return null;
      }
    }
    return null;
  }

  private buildGroupFromNode(node: SerializedNode, componentMap: Map<string, SavedComponent>): Group | null {
    const group = new Group();
    this.applySerializedTransform(group, node.transform);

    if (Array.isArray(node.children)) {
      for (const child of node.children) {
        const childObject = this.buildChildObject(child, componentMap);
        if (childObject) {
          group.add(childObject);
        }
      }
    }

    return group;
  }

  private buildChildObject(child: SerializedNode, componentMap: Map<string, SavedComponent>): Object3D | null {
    switch (child.type) {
      case "block": {
        const mesh = this.blocks.createPrimitiveBlockMesh();
        this.applySerializedTransform(mesh, child.transform);
        return mesh;
      }
      case "group": {
        return this.buildGroupFromNode(child, componentMap);
      }
      case "component": {
        return null;
      }
    }
  }

  private applySerializedTransform(target: Object3D, transform: SerializedTransform): void {
    target.position.set(transform.position.x, transform.position.y, transform.position.z);
    target.rotation.set(transform.rotation.x, transform.rotation.y, transform.rotation.z);
    target.scale.set(transform.scale.x, transform.scale.y, transform.scale.z);
  }

  private transformFromSerialized(transform: SerializedTransform): SelectionTransform {
    return {
      position: new Vector3(transform.position.x, transform.position.y, transform.position.z),
      rotation: new Euler(transform.rotation.x, transform.rotation.y, transform.rotation.z),
      scale: new Vector3(transform.scale.x, transform.scale.y, transform.scale.z),
    };
  }

  private cloneSerializedNode(node: SerializedNode): SerializedNode {
    return {
      type: node.type,
      componentId: node.componentId,
      transform: {
        position: { ...node.transform.position },
        rotation: { ...node.transform.rotation },
        scale: { ...node.transform.scale },
      },
      children: node.children ? node.children.map((child) => this.cloneSerializedNode(child)) : undefined,
    };
  }

  private addOffsetToSerializedTransform(transform: SerializedTransform, offset: Vector3): SerializedTransform {
    return {
      position: {
        x: transform.position.x + offset.x,
        y: transform.position.y + offset.y,
        z: transform.position.z + offset.z,
      },
      rotation: { ...transform.rotation },
      scale: { ...transform.scale },
    };
  }

  private resolveBlockOutlineColor(block: EditorBlock, selected: boolean): number {
    const role = (block.mesh.userData?.componentRole as string | undefined) ?? null;
    if (role === "master") {
      return COMPONENT_MASTER_OUTLINE_COLOR;
    }
    if (role === "instance") {
      return COMPONENT_INSTANCE_OUTLINE_COLOR;
    }
    return selected ? 0xff0000 : 0x000000;
  }

  private setupScene(): void {
    const ambient = new AmbientLight(0xffffff, 3.0);
    const directional = new DirectionalLight(0xffffff, 0.8);
    directional.position.set(10, 12, 6);

    this.groundPlane.receiveShadow = true;
    this.groundPlane.position.set(0, -0.05, 0);
    this.groundPlane.visible = true;

    const grid = new GridHelper(200, 40, 0x000000, 0x505050);
    const gridMaterial = grid.material as LineBasicMaterial;
    gridMaterial.depthTest = true;
    gridMaterial.transparent = false;
    gridMaterial.opacity = 1;
    grid.renderOrder = 1;

    const axes = new AxesHelper(8);
    const axesMaterial = axes.material as LineBasicMaterial;
    axesMaterial.depthTest = false;
    axes.renderOrder = 2;

    this.scene.add(ambient, directional, grid, axes);
  }

  private handleResize = (): void => {
    const width = window.innerWidth;
    const height = window.innerHeight;
    this.renderer.setSize(width, height, false);
    this.camera.aspect = width / height;
    this.camera.updateProjectionMatrix();
  };

  private emitPointerUp(event: PointerEvent, context: { dragged: boolean }): void {
    for (const listener of this.pointerUpListeners) {
      listener(event, context);
    }
  }

  private emitDragCommit(changes: DragCommitEntry[]): void {
    if (changes.length === 0) {
      return;
    }
    for (const listener of this.dragCommitListeners) {
      listener(changes.map((entry) => ({
        id: entry.id,
        before: cloneTransform(entry.before),
        after: cloneTransform(entry.after),
      })));
    }
  }

  private collectDragChanges(targets: Array<{ id: string; origin: SelectionTransform }>): DragCommitEntry[] {
    if (targets.length === 0) {
      return [];
    }
    const ids = targets.map((target) => target.id);
    const current = this.getTransformsForIds(ids);
    const changes: DragCommitEntry[] = [];
    for (const target of targets) {
      const currentEntry = current.find((entry) => entry.id === target.id);
      if (!currentEntry) {
        continue;
      }
      if (hasTransformChanged(target.origin, currentEntry.transform)) {
        changes.push({
          id: target.id,
          before: cloneTransform(target.origin),
          after: cloneTransform(currentEntry.transform),
        });
      }
    }
    return changes;
  }

  private finalizePointerRelease(event: PointerEvent, commit: boolean): void {
    const wasDragging = this.isDragging;
    const dragTargets = this.dragTargets;
    this.isDragging = false;
    this.dragStartPoint = null;
    this.dragTargets = [];

    if (commit && wasDragging) {
      const changes = this.collectDragChanges(dragTargets);
      this.emitDragCommit(changes);
    }

    this.emitPointerUp(event, { dragged: wasDragging });
  }

  private handlePointerDownCapture = (event: PointerEvent): void => {
    if (event.button === 0) {
      this.leftButtonActive = true;
      this.controls.enabled = false;
      // Prevent OrbitControls from attempting pointer capture
      event.preventDefault();
      event.stopImmediatePropagation();

      this.dragAxisConstraint = null;
      this.resetDragPointerAccumulator();
      this.lastPointerEvent = { clientX: event.clientX, clientY: event.clientY };

      // Try to pick a block under the cursor; update selection accordingly
      const additive = event.shiftKey || event.metaKey || event.ctrlKey;
      const hit = this.pickBlock(event.clientX, event.clientY, additive);

      // Start drag only if we hit something directly
      const selection = this.getSelectionArray();
      const shouldDrag = !!hit;
      if (shouldDrag) {
        const start = this.intersectGround(event.clientX, event.clientY);
        if (start) {
          this.isDragging = true;
          this.dragStartPoint = start;
          const ids = selection.map((b) => b.id);
          this.dragTargets = this.getTransformsForIds(ids).map((entry) => ({ id: entry.id, origin: entry.transform }));
          this.dragTranslationDelta.set(0, 0, 0);
          this.setDraggingCursor(true);
        }
      }
      return;
    }

    if (event.button === 2) {
      this.controls.enabled = true;
    }
  };

  private handlePointerMoveCapture = (event: PointerEvent): void => {
    if (!this.isDragging || !this.leftButtonActive) {
      return;
    }
    // Prevent OrbitControls gestures while dragging
    event.preventDefault();
    event.stopImmediatePropagation();
    this.lastPointerEvent = { clientX: event.clientX, clientY: event.clientY };

    if (this.dragTargets.length === 0) {
      return;
    }

    const axis = this.dragAxisConstraint;
    if (axis === "y") {
      this.dragPointerAccumulator.x += event.movementX;
      this.dragPointerAccumulator.y += event.movementY;

      this.camera.getWorldQuaternion(this.dragCameraQuaternion);
      this.dragCameraRight.set(1, 0, 0).applyQuaternion(this.dragCameraQuaternion);
      this.dragCameraUp.set(0, 1, 0).applyQuaternion(this.dragCameraQuaternion);
      this.dragPointerWorld
        .copy(this.dragCameraRight)
        .multiplyScalar(this.dragPointerAccumulator.x)
        .addScaledVector(this.dragCameraUp, -this.dragPointerAccumulator.y);

      const amount = this.dragPointerWorld.dot(DRAG_AXIS_VECTORS.y) * DRAG_VERTICAL_SENSITIVITY;
      this.dragTranslationDelta.copy(DRAG_AXIS_VECTORS.y).multiplyScalar(amount);
    } else {
      const current = this.intersectGround(event.clientX, event.clientY);
      if (!current) {
        return;
      }
      if (!this.dragStartPoint) {
        this.dragStartPoint = current;
      }

      this.dragWorkingDelta
        .copy(current)
        .sub(this.dragStartPoint)
        .setY(0);

      if (axis === "x") {
        this.dragWorkingDelta.set(this.dragWorkingDelta.x, 0, 0);
      } else if (axis === "z") {
        this.dragWorkingDelta.set(0, 0, this.dragWorkingDelta.z);
      }

      this.dragTranslationDelta.copy(this.dragWorkingDelta);
    }

    const updates = this.dragTargets.map(({ id, origin }) => {
      const position = origin.position.clone().add(this.dragTranslationDelta);
      return {
        id,
        transform: {
          position,
          rotation: origin.rotation.clone(),
          scale: origin.scale.clone(),
        },
      };
    });

    this.applyTransformsForIds(updates);
  };

  private handlePointerUpCapture = (event: PointerEvent): void => {
    const isCancel = event.type === "pointercancel";
    if ((event.button === 0 || isCancel) && this.leftButtonActive) {
      this.leftButtonActive = false;
      this.controls.enabled = true;
      event.preventDefault();
      event.stopImmediatePropagation();
<<<<<<< HEAD
      // Finish any active drag
      this.isDragging = false;
      this.dragStartPoint = null;
      this.dragTargets = [];
      this.dragAxisConstraint = null;
      this.resetDragPointerAccumulator();
      this.lastPointerEvent = null;
      this.dragTranslationDelta.set(0, 0, 0);
      this.setDraggingCursor(false);
=======
      this.finalizePointerRelease(event, true);
>>>>>>> 575c1e2f
    }
  };

  private handleWindowPointerUpCapture = (event: PointerEvent): void => {
<<<<<<< HEAD
    const isCancel = event.type === "pointercancel";
    if ((event.button === 0 || isCancel) && this.leftButtonActive) {
      this.leftButtonActive = false;
      this.controls.enabled = true;
      // Cancel drag if pointer released outside the canvas
      this.isDragging = false;
      this.dragStartPoint = null;
      this.dragTargets = [];
      this.dragAxisConstraint = null;
      this.resetDragPointerAccumulator();
      this.lastPointerEvent = null;
      this.dragTranslationDelta.set(0, 0, 0);
      this.setDraggingCursor(false);
=======
    const isPrimaryButton = event.button === 0 || event.type === "pointercancel";
    if (isPrimaryButton && this.leftButtonActive) {
      this.leftButtonActive = false;
      this.controls.enabled = true;
      const commit = event.type === "pointerup";
      this.finalizePointerRelease(event, commit);
>>>>>>> 575c1e2f
    }
  };

  private handleMovementKeyChange = (event: KeyboardEvent): void => {
    if (event.type === "keydown" && (event.key === "Control" || event.key === "Meta")) {
      this.movement.clearState();
    }
    if (this.movement.handleKeyChange(event)) {
      event.preventDefault();
    }
  };

  private updateCameraMovement(deltaSeconds: number): void {
    this.movement.update(deltaSeconds);
  }

  private intersectGround(clientX: number, clientY: number): Vector3 | null {
    const rect = this.canvas.getBoundingClientRect();
    this.pointer.x = ((clientX - rect.left) / rect.width) * 2 - 1;
    this.pointer.y = -((clientY - rect.top) / rect.height) * 2 + 1;
    this.raycaster.setFromCamera(this.pointer, this.camera);

    const planeNormal = new Vector3(0, 1, 0);
    const planePoint = new Vector3(0, 0, 0);
    const ray = this.raycaster.ray;
    const denom = planeNormal.dot(ray.direction);
    if (Math.abs(denom) < 1e-6) {
      return null;
    }
    const t = planePoint.clone().sub(ray.origin).dot(planeNormal) / denom;
    if (t < 0) {
      return null;
    }
    return ray.origin.clone().add(ray.direction.clone().multiplyScalar(t));
  }
}

function cloneTransform(input: SelectionTransform): SelectionTransform {
  return {
    position: input.position.clone(),
    rotation: input.rotation.clone(),
    scale: input.scale.clone(),
  };
}

function hasTransformChanged(before: SelectionTransform, after: SelectionTransform): boolean {
  return (
    Math.abs(after.position.x - before.position.x) > 1e-6 ||
    Math.abs(after.position.y - before.position.y) > 1e-6 ||
    Math.abs(after.position.z - before.position.z) > 1e-6 ||
    Math.abs(after.rotation.x - before.rotation.x) > 1e-6 ||
    Math.abs(after.rotation.y - before.rotation.y) > 1e-6 ||
    Math.abs(after.rotation.z - before.rotation.z) > 1e-6 ||
    Math.abs(after.scale.x - before.scale.x) > 1e-6 ||
    Math.abs(after.scale.y - before.scale.y) > 1e-6 ||
    Math.abs(after.scale.z - before.scale.z) > 1e-6
  );
}<|MERGE_RESOLUTION|>--- conflicted
+++ resolved
@@ -42,8 +42,15 @@
 const COMPONENT_MASTER_OUTLINE_COLOR = 0x9b5cff;
 const COMPONENT_INSTANCE_OUTLINE_COLOR = 0xff4dff;
 
-<<<<<<< HEAD
 type DragAxisConstraint = "x" | "y" | "z" | null;
+
+type PointerUpListener = (event: PointerEvent, context: { dragged: boolean }) => void;
+
+type DragCommitEntry = {
+  id: string;
+  before: SelectionTransform;
+  after: SelectionTransform;
+};
 
 const DRAG_AXIS_VECTORS = {
   x: new Vector3(1, 0, 0),
@@ -52,15 +59,6 @@
 } as const;
 
 const DRAG_VERTICAL_SENSITIVITY = 0.02;
-=======
-export type DragCommitEntry = {
-  id: string;
-  before: SelectionTransform;
-  after: SelectionTransform;
-};
-
-type PointerUpListener = (event: PointerEvent, context: { dragged: boolean }) => void;
->>>>>>> 575c1e2f
 
 export default class EditorApp {
   private readonly canvas: HTMLCanvasElement;
@@ -1021,7 +1019,6 @@
       this.controls.enabled = true;
       event.preventDefault();
       event.stopImmediatePropagation();
-<<<<<<< HEAD
       // Finish any active drag
       this.isDragging = false;
       this.dragStartPoint = null;
@@ -1031,14 +1028,10 @@
       this.lastPointerEvent = null;
       this.dragTranslationDelta.set(0, 0, 0);
       this.setDraggingCursor(false);
-=======
-      this.finalizePointerRelease(event, true);
->>>>>>> 575c1e2f
     }
   };
 
   private handleWindowPointerUpCapture = (event: PointerEvent): void => {
-<<<<<<< HEAD
     const isCancel = event.type === "pointercancel";
     if ((event.button === 0 || isCancel) && this.leftButtonActive) {
       this.leftButtonActive = false;
@@ -1052,14 +1045,6 @@
       this.lastPointerEvent = null;
       this.dragTranslationDelta.set(0, 0, 0);
       this.setDraggingCursor(false);
-=======
-    const isPrimaryButton = event.button === 0 || event.type === "pointercancel";
-    if (isPrimaryButton && this.leftButtonActive) {
-      this.leftButtonActive = false;
-      this.controls.enabled = true;
-      const commit = event.type === "pointerup";
-      this.finalizePointerRelease(event, commit);
->>>>>>> 575c1e2f
     }
   };
 
