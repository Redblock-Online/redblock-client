--- conflicted
+++ resolved
@@ -314,13 +314,6 @@
   }
 
   /**
-   * Set paused state
-   */
-  public setPaused(paused: boolean) {
-    this.paused = paused;
-  }
-
-  /**
    * Reset player physics state (velocity)
    * Call when level starts/ends
    */
@@ -391,22 +384,15 @@
     const bothLateralPressed = !!this.keysPressed[this.keybindings.left] && !!this.keysPressed[this.keybindings.right];
 
     // Si no hay teclas presionadas, detener inmediatamente
-    if (targetDirection.length() === 0) {
+    if (this._tempTargetDir.length() === 0) {
       this.velocity.set(0, 0, 0);
     } else if (bothLateralPressed) {
       this.velocity.set(0, 0, 0);
     } else {
-<<<<<<< HEAD
       this.velocity.lerp(this._tempDesiredVel, this.acceleration);
-    }
-   
-    this.velocity.multiplyScalar(Math.pow(this.damping, deltaTime));
-=======
-      this.velocity.lerp(desiredVel, this.acceleration);
       this.velocity.multiplyScalar(Math.pow(this.damping, deltaTime));
     }
     this.yawObject.position.addScaledVector(this.velocity, deltaTime);
->>>>>>> 96c8ef57
 
     const now = performance.now() / 1000;
     const canUseBufferedJump =
@@ -504,8 +490,6 @@
       this.changeCheckAccumulator = 0;
     }
   }
-<<<<<<< HEAD
-=======
 
   private updateHeadBobbing(deltaTime: number) {
     // Detectar si el jugador está presionando teclas de movimiento
@@ -650,5 +634,4 @@
       this.isStepsPlaying = false;
     }
   }
->>>>>>> 96c8ef57
 }