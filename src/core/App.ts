--- conflicted
+++ resolved
@@ -8,13 +8,8 @@
 import Pistol from "@/objects/Pistol";
 import Target from "@/objects/Target";
 import WSManager, { type PlayerCore } from "@/utils/ws/WSManager";
-<<<<<<< HEAD
-import type { UIController } from "@/ui/react/mountUI";
+import type { UIController } from "@/features/menu";
 import { AudioManager, type AudioChannel } from "@/utils/AudioManager";
-=======
-import type { UIController } from "@/features/menu";
-import { AudioManager } from "@/utils/AudioManager";
->>>>>>> e4bbe5a1
 import { SCENARIOS, type ScenarioConfig, getScenarioById } from "@/config/scenarios";
 import type { TimerHint, TimerHintTableRow } from "@/features/game/ui";
 import gsap from "gsap";
