--- conflicted
+++ resolved
@@ -16,7 +16,6 @@
   public scenarioPortal: "next" | "prev" | null;
   public activeTweens: gsap.core.Tween[] = [];
   
-<<<<<<< HEAD
   // Shared geometries and materials (static to avoid creating duplicates)
   private static cubeGeometry = new THREE.BoxGeometry(1, 1, 1);
   
@@ -140,23 +139,6 @@
     
     return Target.cylinderGeometryCache.get(key)!;
   }
-=======
-  private static cubeGeometry = (() => {
-    const geometry = new THREE.BoxGeometry(1, 1, 1);
-    // Mejorar la geometría para evitar problemas de renderizado
-    geometry.computeVertexNormals();
-    geometry.computeBoundingBox();
-    geometry.computeBoundingSphere();
-    return geometry;
-  })();
-  private static edgeMaterial = new THREE.MeshBasicMaterial({ 
-    color: 0x000000,
-    depthWrite: true,
-    polygonOffset: true,
-    polygonOffsetFactor: -1,
-    polygonOffsetUnits: -1
-  });
->>>>>>> 28cfe8fe
 
   constructor(
     color: THREE.Color | number = 0xffffff,
@@ -166,21 +148,11 @@
   ) {
     super();
 
-<<<<<<< HEAD
     // Main cube mesh - get material from pool
     const material = Target.getMaterial();
     material.color.set(color);
     material.transparent = true;
     this.cubeMesh = new THREE.Mesh(Target.cubeGeometry, material);
-=======
-    // Main cube mesh (slightly smaller to make room for edges)
-    const cubeMaterial = new THREE.MeshBasicMaterial({ 
-      color,
-      side: THREE.DoubleSide
-    });
-    cubeMaterial.transparent = true;
-    this.cubeMesh = new THREE.Mesh(Target.cubeGeometry, cubeMaterial);
->>>>>>> 28cfe8fe
     this.cubeMesh.scale.set(1, 1, 1);
     this.cubeMesh.name = isTarget ? "Target" : "";
     this.cubeMesh.renderOrder = 0; // Render cube first
