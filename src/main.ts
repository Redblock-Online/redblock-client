<<<<<<< HEAD
if (window.location.pathname.startsWith("/editor")) {
  import("./editor/initEditor").then(({ initEditor }) => {
    initEditor();
  });
} else {
  import("./gameMain").then(({ initGame }) => {
    initGame();
  });
}
=======

import App from "./core/App";
import { mountUI, type UIController } from "@/ui/react/mountUI";
import { ensureCsrfCookie } from "@/ui/react/api/http";
import logCredits from "./credits";

logCredits();

/**
 * Central application controller instance managing game lifecycle and UI interaction.
 *
 * Defined as export const app = new App() in src/main.ts.
 * Ties UI via attachUI(ui) and lifecycle via start(); UI callbacks call app methods.
 * App class lives in src/core/App.ts; handles game state, rendering, and controls.
 */

export const app = new App();

/**
 * Central UI controller instance managing UI lifecycle and game interaction.
 *
 * Defined as export const ui: UIController = mountUI({ ... }) in src/main.ts.
 * Ties UI via attachUI(ui) and lifecycle via start(); UI callbacks call app methods.
 * UIController interface lives in src/ui/react/mountUI.ts; handles DOM mounting, events, and state.
 */

// Initialize CSRF cookie once on app load for write requests
ensureCsrfCookie().catch(() => {});
export const ui: UIController = mountUI({
  onStart: (scenarioId: string) => app.startGame(scenarioId),
  onPauseChange: (paused: boolean) => app.setPaused(paused),
});
app.attachUI(ui);
app.start();
>>>>>>> a58dc2b1
<|MERGE_RESOLUTION|>--- conflicted
+++ resolved
@@ -1,46 +1,40 @@
-<<<<<<< HEAD
-if (window.location.pathname.startsWith("/editor")) {
-  import("./editor/initEditor").then(({ initEditor }) => {
-    initEditor();
+import type { UIController } from "@/ui/react/mountUI";
+import type AppClass from "./core/App";
+
+export let app: AppClass | undefined;
+export let ui: UIController | undefined;
+
+const isEditorRoute =
+  typeof window !== "undefined" &&
+  (window.location.pathname === "/editor" ||
+    window.location.pathname.startsWith("/editor/"));
+
+(async () => {
+  const { default: logCredits } = await import("./credits");
+  logCredits();
+
+  if (isEditorRoute) {
+    const { initEditor } = await import("./editor/initEditor");
+    await initEditor();
+    return;
+  }
+
+  const [{ default: App }, { mountUI }, { ensureCsrfCookie }] = await Promise.all([
+    import("./core/App"),
+    import("@/ui/react/mountUI"),
+    import("@/ui/react/api/http"),
+  ]);
+
+  try {
+    await ensureCsrfCookie();
+  } catch {}
+
+  app = new App();
+  ui = mountUI({
+    onStart: (scenarioId: string) => app!.startGame(scenarioId),
+    onPauseChange: (paused: boolean) => app!.setPaused(paused),
   });
-} else {
-  import("./gameMain").then(({ initGame }) => {
-    initGame();
-  });
-}
-=======
 
-import App from "./core/App";
-import { mountUI, type UIController } from "@/ui/react/mountUI";
-import { ensureCsrfCookie } from "@/ui/react/api/http";
-import logCredits from "./credits";
-
-logCredits();
-
-/**
- * Central application controller instance managing game lifecycle and UI interaction.
- *
- * Defined as export const app = new App() in src/main.ts.
- * Ties UI via attachUI(ui) and lifecycle via start(); UI callbacks call app methods.
- * App class lives in src/core/App.ts; handles game state, rendering, and controls.
- */
-
-export const app = new App();
-
-/**
- * Central UI controller instance managing UI lifecycle and game interaction.
- *
- * Defined as export const ui: UIController = mountUI({ ... }) in src/main.ts.
- * Ties UI via attachUI(ui) and lifecycle via start(); UI callbacks call app methods.
- * UIController interface lives in src/ui/react/mountUI.ts; handles DOM mounting, events, and state.
- */
-
-// Initialize CSRF cookie once on app load for write requests
-ensureCsrfCookie().catch(() => {});
-export const ui: UIController = mountUI({
-  onStart: (scenarioId: string) => app.startGame(scenarioId),
-  onPauseChange: (paused: boolean) => app.setPaused(paused),
-});
-app.attachUI(ui);
-app.start();
->>>>>>> a58dc2b1
+  app.attachUI(ui);
+  app.start();
+})();