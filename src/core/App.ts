import Renderer from "./Renderer";
import Camera from "./Camera";
import MainScene from "@/scenes/MainScene";
import Loop from "./Loop";
import ControlsWithMovement from "@/systems/ControlsWithMovement";
import { PhysicsSystem } from "@/systems/PhysicsSystem";
import { Raycaster, Vector2, Vector3, BufferGeometry, Line, LineBasicMaterial, BufferAttribute, Mesh, SphereGeometry, MeshBasicMaterial } from "three";
import Pistol from "@/objects/Pistol";
import Target from "@/objects/Target";
import WSManager, { type PlayerCore } from "@/utils/ws/WSManager";
import type { UIController } from "@/ui/react/mountUI";
import type { TimerHint, TimerHintTableRow } from "@/ui/react/TimerDisplay";
import { SCENARIOS, type ScenarioConfig, getScenarioById } from "@/config/scenarios";
<<<<<<< HEAD
import gsap from "gsap";
=======
import { AudioManager } from "@/utils/AudioManager";
>>>>>>> 1449da1f

type StoredMetricSet = {
  accuracy: number | null;
  avgReaction: number | null;
  efficiency: number | null;
  time: number | null;
};

type StoredStats = {
  last: StoredMetricSet;
  best: StoredMetricSet;
};

const IMPROVEMENT_EPS = 1e-3;

function createEmptyMetricSet(): StoredMetricSet {
  return {
    accuracy: null,
    avgReaction: null,
    efficiency: null,
    time: null,
  };
}

function createEmptyStats(): StoredStats {
  return {
    last: createEmptyMetricSet(),
    best: createEmptyMetricSet(),
  };
}

export default class App {
  private canvas: HTMLCanvasElement;
  renderer: Renderer;
  camera: Camera;
  scene: MainScene;
  loop: Loop;
  controls: ControlsWithMovement;
  collisionSystem: PhysicsSystem;
  pistol: Pistol;
  private ui?: UIController;
  targets: Target[] = [];
  gameRunning: boolean = false;
  wsManager: WSManager;
  private currentScenarioIndex: number | null = null;
  private scenarios: ScenarioConfig[] = SCENARIOS;
  private scenarioPortals: Target[] = [];
  private currentScenarioTargetCount = 3;
  private currentScenarioTargetScale = 0.4;
  private paused = false;
  private cameraWorldPos = new Vector3();
  private cameraViewDir = new Vector3();
  private candidateWorldPos = new Vector3();
  private candidateVector = new Vector3();
  private shotsFired = 0;
  private shotsHit = 0;
  private reactionTimes: number[] = [];
  private readonly statsStorageKey = "redblockScenarioStats";
<<<<<<< HEAD
  private tracerPool: Line[] = [];
  private impactPool: Mesh[] = [];
  private tracerGeom?: BufferGeometry;
  private impactGeom?: SphereGeometry;
  private isEditorMode: boolean = false;
=======
  private audioManager: AudioManager;
>>>>>>> 1449da1f


  constructor(ui?: UIController, options?: { disableServer?: boolean }) {
    this.ui = ui;
    this.canvas = document.querySelector("canvas") as HTMLCanvasElement;
    this.gameRunning = false;
<<<<<<< HEAD
    this.isEditorMode = options?.disableServer ?? false;
    
    console.log("[App] Constructor - options:", options);
    console.log("[App] Constructor - isEditorMode:", this.isEditorMode);
=======
    this.audioManager = AudioManager.getInstance();
>>>>>>> 1449da1f

    // Core systems
    this.camera = new Camera();
    this.wsManager = new WSManager(options?.disableServer ? { disabled: true } : undefined);
    
    // Initialize physics system first (before scene)
    this.collisionSystem = new PhysicsSystem();
    this.collisionSystem.waitForInit().then(() => {
      console.log("[App] Physics system ready");
      this.collisionSystem.setPlayerDimensions(0.25, 1.8); // radius (smaller for smoother movement), height
      this.collisionSystem.setStepHeight(0.5); // max step height
    });
    
    this.scene = new MainScene(
      this.targets,
      this.wsManager.getMe()!,
      this.wsManager,
      this.collisionSystem,
      this.isEditorMode  // Pass editor mode flag to prevent room generation
    );
    this.tracerGeom = new BufferGeometry();
    const positions = new Float32Array(6);
    this.tracerGeom.setAttribute('position', new BufferAttribute(positions, 3));
    this.impactGeom = new SphereGeometry(0.06, 6, 4); // Reduced from 8x8 to 6x4 for performance

    this.renderer = new Renderer(this.scene, this.camera.instance, this.canvas);
    this.controls = new ControlsWithMovement(
      this.targets,
      this.camera.instance,
      this.canvas,
      this.wsManager,
      () => this.getAmmountOfTargetsSelected,
      this.collisionSystem, // Pass collision system to controls
      this.isEditorMode // Pass editor mode flag to disable movement limits
    );
    this.scene.add(this.controls.object);
    this.camera.instance.rotation.set(0, (Math.PI / 2) * 3, 0);

    this.pistol = new Pistol(this.camera.instance, (loadedPistol) => {
      this.camera.instance.add(loadedPistol);
      this.pistol = loadedPistol;
      this.pistol.setScene(this.scene);
    });
    this.loop = new Loop(this.renderer.instance,this.scene,this.camera.instance,this.controls,this.pistol,this.collisionSystem);
    // Bind events
    this.canvas.addEventListener("mousedown", this.onMouseDown);
    this.canvas.addEventListener("click", this.onClickForPointerLock);

    // Networking: position/room once server assigns me (controls ready now)
    this.wsManager.onMeReady(async (me: PlayerCore) => {
      console.log("[App] ⚠️ onMeReady called! isEditorMode:", this.isEditorMode);
      // CRITICAL: Wait for physics to be ready before spawning player
      await this.collisionSystem.waitForInit();
      console.log("[App] Physics ready, initializing player room and position");
      
      // Skip default level generation in editor mode
      if (!this.isEditorMode) {
        this.controls.initPlayerRoom(me.room_coord_x, me.room_coord_z);
        this.scene.initPlayerRoom(me);
        
        // Wait a frame to ensure ground collider is added
        await new Promise(resolve => setTimeout(resolve, 100));
        
        console.log("[App] Total colliders in physics:", this.collisionSystem.getColliders().length);
        
        // Spawn player at floor surface (floor at Y=0)
        this.controls.teleportTo(
          me.room_coord_x,
          0,
          me.room_coord_z,
          me.player_rotation_y ?? 0
        );
        
        console.log("[App] Player spawned at position:", this.controls.object.position);
        console.log("[App] Testing ground collision from spawn point...");
        const groundTest = this.collisionSystem.checkGroundCollision(this.controls.object.position, 50);
        console.log("[App] Ground detected at Y:", groundTest);
      } else {
        console.log("[App] Editor mode - skipping default level generation");
      }
    });
  }
  /**
   * Initialize level physics and gameplay
   * Call this when a level/scenario starts
   */
  private initializeLevelPhysics() {
    console.log("[App] 🎮 Initializing level physics...");
    
    // Enable physics simulation (gravity, collisions)
    this.collisionSystem.enablePhysics();
    
    // Reset player physics state
    this.controls.resetPhysicsState();
    
    console.log("[App] ✅ Level physics initialized - game ready");
  }

  /**
   * Cleanup level physics
   * Call this when a level ends or resets
   */
  private cleanupLevelPhysics() {
    console.log("[App] 🧹 Cleaning up level physics...");
    
    // Disable physics simulation
    this.collisionSystem.disablePhysics();
    
    // Reset player state
    this.controls.resetPhysicsState();
    
    console.log("[App] ✅ Level physics cleaned up");
  }

  startTimer() {
    // In editor mode, skip timer UI but still enable physics
    if (!this.isEditorMode) {
      this.ui?.timer.reset();
      this.ui?.timer.start();
    }
    
    // Enable physics when timer starts (game begins)
    this.initializeLevelPhysics();
  }

  stopTimer() {
    // In editor mode, skip timer and stats UI
    if (!this.isEditorMode) {
      const elapsedSeconds = this.ui ? this.ui.timer.getElapsedSeconds() : null;
      const summary = this.buildRoundSummary(elapsedSeconds);
      this.ui?.timer.stop(summary);
    }
    this.gameRunning = false;
    
    // Don't disable physics - keep them running so player can still move
  }

  start() {
    // React UI triggers start via startGame()
  }

  update(deltaTime: number) {
    if (!this.gameRunning || this.paused) return;
    this.collisionSystem.step(deltaTime); // Step physics simulation
    this.controls.update(deltaTime);
  }

  private raycaster = new Raycaster();
  private mouse = new Vector2(0, 0);
  
  // Reusable vectors to avoid allocations in hot paths
  private _tempCamPos = new Vector3();
  private _tempCamDir = new Vector3();
  private _tempMuzzlePos = new Vector3();
  
  public checkCrosshairIntersections(): "regular" | "portal" | null {
    const objects = [...this.targets, ...this.scenarioPortals] as unknown as import("three").Object3D[];
    if (objects.length === 0) return null;

    this.raycaster.setFromCamera(this.mouse, this.camera.instance);
    const intersects = this.raycaster.intersectObjects(objects, true);

    if (intersects.length === 0) return null;

    const first = intersects[0].object;
    let node: import("three").Object3D | null = first;
    while (node && !(node instanceof Target)) node = node.parent;
    const hitTarget = node as Target | undefined;
    if (!hitTarget) return null;

    if (hitTarget.scenarioPortal) {
      this.handleScenarioPortal(hitTarget.scenarioPortal);
      return "portal";
    }

    if (!hitTarget.shootable || hitTarget.animating) return null;

    this.recordHit(hitTarget);
    hitTarget.absorbAndDisappear();

    const candidates = this.targets.filter(
      (t) => t.visible && !t.shootable && !t.animating && t !== hitTarget
    );

    if (candidates.length > 0) {
      this.camera.instance.getWorldPosition(this.cameraWorldPos);
      this.camera.instance.getWorldDirection(this.cameraViewDir);

      let forwardBest: { cube: Target; alignment: number; distanceSq: number } | null = null;
      let nearestBest: { cube: Target; distanceSq: number } | null = null;

      const lastPosition = hitTarget.position;

      for (const candidate of candidates) {
        candidate.getWorldPosition(this.candidateWorldPos);

        this.candidateVector.copy(this.candidateWorldPos).sub(this.cameraWorldPos);
        const distanceSqFromCamera = this.candidateVector.lengthSq();

        const alignment = distanceSqFromCamera === 0
          ? 1
          : this.candidateVector.normalize().dot(this.cameraViewDir);

        if (alignment > 0) {
          if (
            !forwardBest ||
            alignment > forwardBest.alignment + 1e-5 ||
            (Math.abs(alignment - forwardBest.alignment) <= 1e-5 &&
              distanceSqFromCamera < forwardBest.distanceSq)
          ) {
            forwardBest = {
              cube: candidate,
              alignment,
              distanceSq: distanceSqFromCamera,
            };
          }
        }

        const distanceSqFromLast = candidate.position.distanceToSquared(lastPosition);
        if (!nearestBest || distanceSqFromLast < nearestBest.distanceSq) {
          nearestBest = {
            cube: candidate,
            distanceSq: distanceSqFromLast,
          };
        }
      }

      const nextTarget = forwardBest?.cube ?? nearestBest?.cube ?? null;
      nextTarget?.makeShootable();
    }

    const remaining = this.targets.some(
      (t) => t.visible && !t.animating && t.shootable
    );
    if (!remaining) {
      this.stopTimer();
      
      // TargetManager handles all cleanup and pooling automatically
      // No manual dispose needed - the pool manages everything efficiently
      console.log('[App] Level complete. TargetManager stats:', this.scene.targetManager.getStats());
    }

    return "regular";
  }

  get getAmmountOfTargetsSelected() {
    return this.currentScenarioTargetCount;
  }

  private spawnTracer(from: Vector3, to: Vector3, color = 0xffff66) {
    let line: Line | undefined;
    if (this.tracerPool.length > 0) {
      line = this.tracerPool.pop()!;

      if (!line.geometry.getAttribute("position")) {
        // Dispose old geometry before cloning new one
        const oldGeom = line.geometry;
        line.geometry = this.tracerGeom!.clone();
        if (oldGeom) oldGeom.dispose();
      }
      const posAttr = line.geometry.getAttribute("position") as BufferAttribute;
      posAttr.setXYZ(0, from.x, from.y, from.z);
      posAttr.setXYZ(1, to.x, to.y, to.z);
      posAttr.needsUpdate = true;
      (line.material as LineBasicMaterial).color.set(color);
      (line.material as LineBasicMaterial).opacity = 1;
    } else {
      const pos = new Float32Array([from.x, from.y, from.z, to.x, to.y, to.z]);
      const geom = new BufferGeometry();
      geom.setAttribute("position", new BufferAttribute(pos, 3));
      const mat = new LineBasicMaterial({ color, transparent: true, opacity: 1, linewidth: 5 });
      line = new (Line)(geom, mat) as Line;
    }

    this.scene.add(line);

    try {
      gsap.to((line.material as LineBasicMaterial), {
        opacity: 0,
        duration: 0.16,
        ease: "power2.out",
        onComplete: () => {
          this.scene.remove(line!);
          if (this.tracerPool.length < 10) {
            this.tracerPool.push(line!);
          }
        },
      });
    } catch {
      setTimeout(() => {
        this.scene.remove(line!);
        if (this.tracerPool.length < 10) {
          this.tracerPool.push(line!);
        }
      }, 200);
    }
  }

  private spawnImpactAt(pos: Vector3, color = 0xffe07a) {
    let sphere: Mesh | undefined;
    if (this.impactPool.length > 0) {
      sphere = this.impactPool.pop()!;
      sphere.position.copy(pos);
      (sphere.material as MeshBasicMaterial).color.set(color);
      (sphere.material as MeshBasicMaterial).opacity = 1;
      sphere.scale.set(1, 1, 1);
    } else {
      const mat = new MeshBasicMaterial({ color, transparent: true, opacity: 1 });
      sphere = new Mesh(this.impactGeom!, mat);
      sphere.position.copy(pos);
    }
    this.scene.add(sphere);

    try {
      // Simplified animation - single tween instead of timeline for performance
      gsap.to(sphere.scale, { x: 1.4, y: 1.4, z: 1.4, duration: 0.06 });
      gsap.to((sphere.material as MeshBasicMaterial), {
        opacity: 0, duration: 0.15, onComplete: () => {
          this.scene.remove(sphere!);
          if (this.impactPool.length < 10) {
            this.impactPool.push(sphere!);
          }
        }
      });
    } catch {
      setTimeout(() => {
        this.scene.remove(sphere!);
        if (this.impactPool.length < 10) {
          this.impactPool.push(sphere!);
        }
      }, 200);
    }
  }

  // ===== Helpers =====
  private onMouseDown = (e: MouseEvent) => {
    if (!this.gameRunning) {
      if (this.currentScenarioIndex !== null) {
        const scenario = this.scenarios[this.currentScenarioIndex];
        this.startScenarioById(scenario.id);
      }
      return;
    }

    if (e.button === 0) {
      if (this.paused) return;
      this.recordShotFired();
      this.pistol.shoot();

      const objects = [...this.targets, ...this.scenarioPortals] as unknown as import("three").Object3D[];
      // Add editor cubes if they exist (only the cubeMesh, not the outline or edges)
      const editorCubesGroup = (this as { editorCubesGroup?: import("three").Group }).editorCubesGroup;
      if (editorCubesGroup) {
        // Recursively find all cubeMesh objects in the hierarchy (including nested groups/components)
        editorCubesGroup.traverse((obj: import("three").Object3D) => {
          const objWithCubeMesh = obj as import("three").Object3D & { cubeMesh?: import("three").Mesh };
          if (objWithCubeMesh.cubeMesh) {
            objects.push(objWithCubeMesh.cubeMesh);
          }
        });
      }
      
      // Reuse vectors instead of creating new ones
      this.camera.instance.getWorldPosition(this._tempCamPos);
      this.camera.instance.getWorldDirection(this._tempCamDir);

      try {
        if (this.pistol) {
          (this.pistol).getMuzzleWorldPosition(this._tempMuzzlePos);
        } else {
          this._tempMuzzlePos.copy(this._tempCamPos).addScaledVector(this._tempCamDir, 0.18);
        }
      } catch {
        this._tempMuzzlePos.copy(this._tempCamPos).addScaledVector(this._tempCamDir, 0.18);
      }

      this.raycaster.setFromCamera(this.mouse, this.camera.instance);

      const intersects = this.raycaster.intersectObjects(objects, true);
      
      if (intersects.length > 0) {
        const hit = intersects[0];
        const hitPoint = hit.point.clone();

        // this.spawnTracer(muzzleWorld, hitPoint);
        this.spawnImpactAt(hitPoint);

      } else {
        // const farPoint = camPos.clone().add(camDir.multiplyScalar(50));
        // this.spawnTracer(muzzleWorld, farPoint, 0x9999ff);
      }
      const result = this.checkCrosshairIntersections();
      if (result === "portal") {
        this.shotsFired = Math.max(0, this.shotsFired - 1);
      }
    }
  };

  private onClickForPointerLock = (_e: MouseEvent) => {
    this.requestPointerLockSafe();
  };

  private requestPointerLockSafe() {
    if (document.pointerLockElement === this.canvas) return;
    
    const attemptLock = () => {
      try {
        const promise = this.canvas.requestPointerLock();
        if (promise && typeof promise.catch === 'function') {
          promise.catch(() => {
            // Silently retry on next frame
            requestAnimationFrame(attemptLock);
          });
        }
      } catch (e) {
        // Silently retry on next frame
        requestAnimationFrame(attemptLock);
      }
    };
    
    attemptLock();
  }

  private resetRoundStats() {
    this.shotsFired = 0;
    this.shotsHit = 0;
    this.reactionTimes = [];
  }

  private recordShotFired() {
    this.shotsFired += 1;
  }

  private recordHit(target: Target) {
    this.shotsHit += 1;
    const activatedAt = target.shootableActivatedAt;
    if (typeof activatedAt === "number") {
      const now = typeof performance !== "undefined" ? performance.now() : Date.now();
      const reactionSeconds = Math.max(0, (now - activatedAt) / 1000);
      this.reactionTimes.push(reactionSeconds);
    }
    
    // Reproducir sonido de impacto
    this.audioManager.playSound('impact', 0.12);
  }

  private buildRoundSummary(roundDurationSeconds: number | null): TimerHint {
    const accuracyRatio = this.shotsFired > 0 ? this.shotsHit / this.shotsFired : 0;
    const accuracyPct = accuracyRatio * 100;

    let avgReaction: number | null = null;
    if (this.reactionTimes.length > 0) {
      const total = this.reactionTimes.reduce((acc, value) => acc + value, 0);
      avgReaction = total / this.reactionTimes.length;
    }

    const scenario = this.currentScenarioIndex !== null ? this.scenarios[this.currentScenarioIndex] : this.scenarios[0];
    const scenarioId = scenario.id;

    const stored = this.loadScenarioStats(scenarioId);
    const nextStored: StoredStats = {
      last: { ...stored.last },
      best: { ...stored.best },
    };

    const hits = this.shotsHit;
    let roundTime: number| null = 0;

    roundTime = roundDurationSeconds !== null && roundDurationSeconds > 0 ? hits / roundTime : null;

    const baselineReaction = stored.best.avgReaction ?? avgReaction ?? null;
    const reactionNormalized =
      avgReaction !== null
        ? baselineReaction && baselineReaction > 0
          ? Math.max(0, baselineReaction / avgReaction)
          : 1
        : null;

    const speed = hits > 0 && roundTime ? hits / roundTime : null;
    const baselineSpeed =
      hits > 0
        ? stored.best.time && stored.best.time > 0
          ? hits / stored.best.time
          : speed
        : null;
    const speedNormalized =
      speed !== null
        ? baselineSpeed && baselineSpeed > 0
          ? Math.max(0, speed / baselineSpeed)
          : 1
        : null;

    const missRatio = 1 - accuracyRatio;
    const k = 2;
    const wR = 0.5;
    const wS = 0.5;

    const penMiss = Math.exp(-k * missRatio);
    const reactionComponent = reactionNormalized ?? 1;
    const speedComponent = speedNormalized ?? 1;

    const efficiencyRaw = penMiss * Math.pow(reactionComponent, wR) * Math.pow(speedComponent, wS);
    const efficiency = Number.isFinite(efficiencyRaw) ? efficiencyRaw * 100 : null;

    const rows: TimerHintTableRow[] = [];

    const metrics: Array<{
      key: keyof StoredMetricSet;
      label: string;
      value: number | null;
      betterIsLower: boolean;
      formatter: (value: number) => string;
      naLabel: string;
      bestFallback: string;
    }> = [
      {
        key: "accuracy",
        label: "Accuracy",
        value: this.shotsFired > 0 ? accuracyPct : null,
        betterIsLower: false,
        formatter: (value) => `${value.toFixed(1)}%`,
        naLabel: "N/A",
        bestFallback: "--",
      },
      {
        key: "avgReaction",
        label: "Avg Reaction",
        value: avgReaction,
        betterIsLower: true,
        formatter: (value) => `${value.toFixed(2)}s`,
        naLabel: "N/A",
        bestFallback: "--",
      },
      {
        key: "time",
        label: "Time",
        value: roundTime,
        betterIsLower: true,
        formatter: (value) => `${value.toFixed(2)}s`,
        naLabel: "N/A",
        bestFallback: "--",
      },
      {
        key: "efficiency",
        label: "Efficiency",
        value: efficiency,
        betterIsLower: false,
        formatter: (value) => value.toFixed(1),
        naLabel: "N/A",
        bestFallback: "--",
      },
    ];

    for (const metric of metrics) {
      const prevBest = stored.best[metric.key];
      const currentValue = metric.value;

      let isNewBest = false;

      if (currentValue !== null) {
        nextStored.last[metric.key] = currentValue;

        const beatsBest =
          prevBest === null ||
          (metric.betterIsLower
            ? currentValue < prevBest - IMPROVEMENT_EPS
            : currentValue > prevBest + IMPROVEMENT_EPS);

        if (beatsBest) {
          nextStored.best[metric.key] = currentValue;
          isNewBest = true;
        }
      } else {
        nextStored.last[metric.key] = null;
      }

      const bestValue = nextStored.best[metric.key];
      const baseCurrentText =
        currentValue === null ? metric.naLabel : metric.formatter(currentValue);
      const bestText =
        bestValue === null ? metric.bestFallback : metric.formatter(bestValue);

      const scoreText = (() => {
        if (metric.key === "accuracy") {
          if (this.shotsFired === 0) return metric.naLabel;
          const ratioText = `${this.shotsHit}/${this.shotsFired}`;
          return `${baseCurrentText} ${ratioText}`;
        }
        return baseCurrentText;
      })();

      rows.push({
        label: metric.label,
        score: scoreText,
        best: bestText,
        scoreTone: isNewBest ? "positive" : "neutral",
        bestTone: isNewBest ? "positive" : "neutral",
      });
    }

    this.saveScenarioStats(scenarioId, nextStored);

    return {
      kind: "table",
      rows,
      note: `${scenario.label} · Press Click to start again`,
    };
  }

  private loadScenarioStats(scenarioId: string): StoredStats {
    const defaults = createEmptyStats();
    const storage = this.getStorage();
    if (!storage) return defaults;
    try {
      const raw = storage.getItem(this.statsStorageKey);
      if (!raw) return defaults;
      const parsed = JSON.parse(raw) as Partial<Record<string, StoredStats>> | null;
      const entry = parsed?.[scenarioId];
      if (!entry) return defaults;
      return {
        last: { ...defaults.last, ...(entry.last ?? {}) },
        best: { ...defaults.best, ...(entry.best ?? {}) },
      };
    } catch {
      return defaults;
    }
  }

  private saveScenarioStats(scenarioId: string, stats: StoredStats) {
    const storage = this.getStorage();
    if (!storage) return;
    try {
      const raw = storage.getItem(this.statsStorageKey);
      const parsed = raw ? (JSON.parse(raw) as Partial<Record<string, StoredStats>>) : {};
      parsed[scenarioId] = stats;
      storage.setItem(this.statsStorageKey, JSON.stringify(parsed));
    } catch {
      /* swallow */
    }
  }

  private getStorage(): Storage | null {
    if (typeof window === "undefined") return null;
    try {
      return window.localStorage;
    } catch {
      return null;
    }
  }

  private resetTargets() {
    // Use TargetManager to efficiently reset all targets
    this.scene.targetManager.resetAllTargets();
    
    // Update legacy targets array
    this.targets = this.scene.targetManager.getActiveTargets();
    
    this.clearScenarioPortals();
    
    console.log('[App] Targets reset via TargetManager');
  }

  private clearScenarioPortals() {
    // Hide portals instead of removing them (for reuse)
    this.scenarioPortals.forEach((portal) => {
      portal.visible = false;
    });
  }

  private disposeScenarioPortals() {
    // Complete cleanup with dispose (only when needed)
    this.scenarioPortals.forEach((portal) => {
      this.scene.remove(portal);
      portal.dispose(); // Returns material to pool, clears references
    });
    this.scenarioPortals = [];
  }

  private applyScenarioTargetScale() {
    const scale = this.currentScenarioTargetScale;
    // Use TargetManager to update scale efficiently (only active targets)
    this.scene.targetManager.updateActiveTargetsScale(scale);
  }

  private setupScenarioPortals() {
    this.clearScenarioPortals();
    if (this.currentScenarioIndex === null) return;

    const hasPrev = this.currentScenarioIndex > 0;
    const hasNext = this.currentScenarioIndex < this.scenarios.length - 1;

    if (!hasPrev && !hasNext) return;

    const baseX = this.scene.me?.room_coord_x ?? 0;
    const baseZ = this.scene.me?.room_coord_z ?? 0;

    const portalConfigs: Array<{ type: "prev" | "next"; enabled: boolean; position: [number, number, number]; color: number }>
      = [
        { type: "prev", enabled: hasPrev, position: [baseX + 2, 0, baseZ - 5], color: 0x4287f5 },
        { type: "next", enabled: hasNext, position: [baseX + 2, 0, baseZ + 5], color: 0xf5a142 },
      ];

    // Reuse existing portals or create new ones only if needed
    let portalIndex = 0;
    portalConfigs.forEach((config) => {
      if (!config.enabled) return;
      
      let portal: Target;
      if (portalIndex < this.scenarioPortals.length) {
        // Reuse existing portal
        portal = this.scenarioPortals[portalIndex];
        portal.visible = true;
      } else {
        // Create new portal only if we don't have enough
        portal = new Target(0xffffff, true, true);
        portal.baseScale = 0.5;
        portal.scale.set(0.5, 0.5, 0.5);
        this.scenarioPortals.push(portal);
        this.scene.add(portal);
      }
      
      // Update portal properties
      portal.scenarioPortal = config.type;
      portal.position.set(...config.position);
      portal.makeShootable(config.color);
      
      portalIndex++;
    });
  }

  public startGame(scenarioId: string) {
    if (!this.wsManager.getMe()) {
      this.wsManager.onMeReady(() => this.startGame(scenarioId));
      return;
    }
    this.startScenarioById(scenarioId);
  }

  private startScenarioById(scenarioId: string) {
    const scenario = getScenarioById(scenarioId) ?? this.scenarios[0];
    const index = this.scenarios.findIndex((s) => s.id === scenario.id);
    this.currentScenarioIndex = index;
    this.currentScenarioTargetCount = Math.max(1, Math.floor(scenario.targetCount));
    this.currentScenarioTargetScale = scenario.targetScale ?? 0.4;

    this.resetRoundStats();
    this.ui?.timer.reset();

    this.resetTargets();
    
    // In editor mode, don't generate default targets - custom scenario will be loaded separately
    if (!this.isEditorMode) {
      const useHalfSize = scenario.targetScale === 0.2;
      this.scene.loadScenario(scenario.targetCount, useHalfSize);
      
      // Sync targets array after generation (TargetManager updates scene.targets)
      this.targets = this.scene.targets;
      
      this.applyScenarioTargetScale();
      this.setupScenarioPortals();
      
      console.log(`[App] Scenario started with ${this.targets.length} targets`);
    }

    this.loop.start();
    this.startTimer();
    this.gameRunning = true;
  }

  private handleScenarioPortal(direction: "next" | "prev") {
    if (this.currentScenarioIndex === null) return;
    const nextIndex = direction === "next" ? this.currentScenarioIndex + 1 : this.currentScenarioIndex - 1;
    if (nextIndex < 0 || nextIndex >= this.scenarios.length) return;

    const nextScenario = this.scenarios[nextIndex];
    this.startScenarioById(nextScenario.id);
  }

  public attachUI(ui: UIController) {
    this.ui = ui;
  }

  public setPaused(paused: boolean) {
    this.paused = paused;
    this.controls.setPaused(paused);
    
    // Pause/resume physics
    if (paused) {
      this.collisionSystem.disablePhysics();
    } else {
      // Always enable physics when unpausing (even if game is complete)
      this.collisionSystem.enablePhysics();
    }
  }
}<|MERGE_RESOLUTION|>--- conflicted
+++ resolved
@@ -11,11 +11,8 @@
 import type { UIController } from "@/ui/react/mountUI";
 import type { TimerHint, TimerHintTableRow } from "@/ui/react/TimerDisplay";
 import { SCENARIOS, type ScenarioConfig, getScenarioById } from "@/config/scenarios";
-<<<<<<< HEAD
+import { AudioManager } from "@/utils/AudioManager";
 import gsap from "gsap";
-=======
-import { AudioManager } from "@/utils/AudioManager";
->>>>>>> 1449da1f
 
 type StoredMetricSet = {
   accuracy: number | null;
@@ -74,29 +71,23 @@
   private shotsHit = 0;
   private reactionTimes: number[] = [];
   private readonly statsStorageKey = "redblockScenarioStats";
-<<<<<<< HEAD
   private tracerPool: Line[] = [];
   private impactPool: Mesh[] = [];
   private tracerGeom?: BufferGeometry;
   private impactGeom?: SphereGeometry;
   private isEditorMode: boolean = false;
-=======
+
   private audioManager: AudioManager;
->>>>>>> 1449da1f
-
 
   constructor(ui?: UIController, options?: { disableServer?: boolean }) {
     this.ui = ui;
     this.canvas = document.querySelector("canvas") as HTMLCanvasElement;
     this.gameRunning = false;
-<<<<<<< HEAD
     this.isEditorMode = options?.disableServer ?? false;
     
     console.log("[App] Constructor - options:", options);
     console.log("[App] Constructor - isEditorMode:", this.isEditorMode);
-=======
     this.audioManager = AudioManager.getInstance();
->>>>>>> 1449da1f
 
     // Core systems
     this.camera = new Camera();
