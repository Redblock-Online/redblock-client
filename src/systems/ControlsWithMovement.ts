// src/systems/Controls.ts
import * as THREE from "three";
import type WSManager from "../utils/ws/WSManager";

export default class Controls {
  private camera: THREE.Camera;
  private domElement: HTMLCanvasElement;
  private pitchObject = new THREE.Object3D();
  private yawObject = new THREE.Object3D();

  private sensitivity = 0.0002;
  private PI_2 = Math.PI / 2;
  private moveSpeed = 8;
  private velocity = new THREE.Vector3();
  private acceleration = 0.07;
  private damping = 0.9;
<<<<<<< HEAD
=======
  private isCrouching = false;
  private standHeight = 0;
  private crouchHeight = -0.4;
  private heightLerp = 10;
  private crouchSpeedFactor = 0.6;

  private velocityY = 0;
  private groundY = 0;
  private maxY = 2.2;
  private gravity = -24;
  private jumpStrength = 8;
  private terminalVelocity = -50;
  private airControlFactor = 1;
  private onGround = true;
  private lastGroundedTime = -Infinity;
  private lastJumpPressedTime = -Infinity;
  private jumpBuffer = 0.12;
  private coyoteTime = 0.1;
  private lastJumpTime = -Infinity;
  private jumpCooldown = 0.15;

>>>>>>> 85d65112
  private keysPressed: Record<string, boolean> = {};
  private wsManager: WSManager;
  private lastYawPos = new THREE.Vector3();
  private lastYawRot = new THREE.Euler();
  private lastPitchRot = new THREE.Euler();

  // Room tracking
  private roomCoordX = 0;
  private roomCoordZ = 0;
  private roomSize = 20; // default room size (width/depth)

  private changeCheckAccumulator = 0;
  private changeCheckInterval = 1 / 24; // 24 times per second (~0.04166s)

  private lastSentPos = new THREE.Vector3(Number.NaN, Number.NaN, Number.NaN);
  private lastSentRotX = Number.NaN; // pitch
  private lastSentRotY = Number.NaN; // yaw

  private posThreshold = 0.05; // 5 cm
  private rotThreshold = THREE.MathUtils.degToRad(0.9); // ~0.9°
  private posQuant = 0.01; // 1 cm
  private rotQuant = THREE.MathUtils.degToRad(0.1); // ~0.1°

  private nextSendAt = 0; // ms timestamp

  constructor(
    camera: THREE.Camera,
    domElement: HTMLCanvasElement,
    wsManager: WSManager
  ) {
    this.camera = camera;
    this.domElement = domElement;
    this.wsManager = wsManager;
    const sensitivitySlider = document.getElementById(
      "sensitivityRange"
    ) as HTMLInputElement;

    sensitivitySlider.addEventListener("input", () => {
      const value = parseFloat(sensitivitySlider.value);
      this.sensitivity = value * 0.0002;
    });
    this.camera.position.set(0, 0, 0);
    this.camera.rotation.set(0, 0, 0);
    this.pitchObject.add(this.camera);
    this.yawObject.add(this.pitchObject);
    this.lastYawPos.copy(this.yawObject.position);
    this.lastYawRot.copy(this.yawObject.rotation);
    this.lastPitchRot.copy(this.pitchObject.rotation);

    this.initPointerLock();
    this.initKeyboardListeners();
  }

  get object() {
    return this.yawObject;
  }
  // Util: delta angular normalized [-PI, PI]
  private angleDelta(a: number, b: number) {
    const TWO_PI = Math.PI * 2;
    let d = (a - b) % TWO_PI;
    if (d > Math.PI) d -= TWO_PI;
    if (d < -Math.PI) d += TWO_PI;
    return d;
  }

  // Util: cuantizar
  private quantize(n: number, step: number) {
    return Math.round(n / step) * step;
  }

  // ====== checkChanges optimized ======
  private checkChanges() {
    const now = performance.now();
    if (now < this.nextSendAt) return; // 20 Hz cap

    const pos = this.yawObject.position;
    const rotX = this.yawObject.rotation.y; // yaw
    const rotY = this.pitchObject?.rotation.z ?? 0; // pitch (si tienes pitchObject)

    // Calcular cambios significativos
    const movedSq =
      this.lastSentPos.x === this.lastSentPos.x // NaN check
        ? pos.distanceToSquared(this.lastSentPos)
        : Number.POSITIVE_INFINITY;

    const moved = movedSq > this.posThreshold * this.posThreshold;

    const rotYDelta =
      this.lastSentRotY === this.lastSentRotY
        ? Math.abs(this.angleDelta(rotY, this.lastSentRotY))
        : Number.POSITIVE_INFINITY;

    const rotXDelta =
      this.lastSentRotX === this.lastSentRotX
        ? Math.abs(this.angleDelta(rotX, this.lastSentRotX))
        : Number.POSITIVE_INFINITY;

    // Rotación "relevante" solo si supera el umbral
    const rotatedRelevantly =
      rotYDelta > this.rotThreshold || rotXDelta > this.rotThreshold;

    // Si no hay movimiento ni rotación relevante, no enviamos
    if (!moved && !rotatedRelevantly) return;

    // Cuantizar para evitar ruido
    const qx = this.quantize(pos.x, this.posQuant);
    const qy = this.quantize(pos.y, this.posQuant);
    const qz = this.quantize(pos.z, this.posQuant);
    const qRotX = this.quantize(rotX, this.rotQuant);
    const qRotY = this.quantize(rotY, this.rotQuant);

    // Enviar update (ajusta al shape de tu red)
    this.wsManager.sendPlayerUpdate({
      id: this.wsManager.getMe()!.id,
      local_player_position_x: qx,
      local_player_position_y: qy,
      local_player_position_z: qz,
      player_rotation_x: qRotX,
      player_rotation_y: qRotY,
    });

    // Update last sent states
    this.lastSentPos.set(qx, qy, qz);
    this.lastSentRotX = qRotX;
    this.lastSentRotY = qRotY;

    // Next send not before 1/20s
    this.nextSendAt = now + 1000 / 20;
  }
  private initKeyboardListeners() {
    document.addEventListener("keydown", (e) => {
      this.keysPressed[e.key.toLowerCase()] = true;

      if (e.key.toLowerCase() === "c") {
        this.isCrouching = true;
      }

      if (e.code === "Space") {
        this.lastJumpPressedTime = performance.now() / 1000;
      }
    });

    document.addEventListener("keyup", (e) => {
      this.keysPressed[e.key.toLowerCase()] = false;

      if (e.key.toLowerCase() === "c") {
        this.isCrouching = false;
      }
    });
  }

  public initPointerLock() {
    const onMouseMove = (event: MouseEvent) => {
      if (document.pointerLockElement === this.domElement) {
        const movementX = event.movementX || 0;
        const movementY = event.movementY || 0;

        this.yawObject.rotation.y -= movementX * this.sensitivity;
        this.pitchObject.rotation.z -= movementY * this.sensitivity;

        this.pitchObject.rotation.z = Math.max(
          -this.PI_2,
          Math.min(this.PI_2, this.pitchObject.rotation.z)
        );
      }
    };

    document.addEventListener("mousemove", onMouseMove, false);
  }
  // Update room information without moving the player
  public initPlayerRoom(x: number, z: number, size: number = 20) {
    this.roomCoordX = x;
    this.roomCoordZ = z;
    this.roomSize = size;
  }
  // Safe teleport (moves the parent, not the camera)
  public teleportTo(x: number, y: number, z: number, yawRad: number = 0) {
    this.initPlayerRoom(x, z, this.roomSize);
    this.yawObject.position.set(x, y, z);
    this.yawObject.rotation.set(0, yawRad, 0);
    this.pitchObject.rotation.set(0, 0, 0); // resetea pitch
    // resetea últimos estados para evitar falso positivo
    this.lastYawPos.copy(this.yawObject.position);
    this.lastYawRot.copy(this.yawObject.rotation);
    this.lastPitchRot.copy(this.pitchObject.rotation);
  }
  public update(deltaTime: number) {
    const targetDirection = new THREE.Vector3();

    if (this.keysPressed["a"]) targetDirection.z -= 1;
    if (this.keysPressed["d"]) targetDirection.z += 1;
    if (this.keysPressed["s"]) targetDirection.x -= 1;
    if (this.keysPressed["w"]) targetDirection.x += 1;

    const halfRoom = this.roomSize / 2;
    this.yawObject.position.x = THREE.MathUtils.clamp(
      this.yawObject.position.x,
      this.roomCoordX - halfRoom,
      this.roomCoordX + halfRoom
    );
    this.yawObject.position.z = THREE.MathUtils.clamp(
      this.yawObject.position.z,
      this.roomCoordZ - halfRoom,
      this.roomCoordZ + halfRoom
    );
    const effectiveSpeed =
      this.moveSpeed *
      (this.isCrouching ? this.crouchSpeedFactor : 1) *
      (this.onGround ? 1 : this.airControlFactor);

    targetDirection.normalize();
    targetDirection.applyQuaternion(this.yawObject.quaternion);
    targetDirection.y = 0;

    this.velocity.lerp(
      targetDirection.multiplyScalar(effectiveSpeed),
      this.acceleration
    );
    this.velocity.multiplyScalar(Math.pow(this.damping, deltaTime));
    this.yawObject.position.addScaledVector(this.velocity, deltaTime);

<<<<<<< HEAD
    // Periodic check (you already had it)
    this.changeCheckAccumulator += deltaTime;
    if (this.changeCheckAccumulator >= this.changeCheckInterval) {
      this.checkChanges(); // <- optimized below
      this.changeCheckAccumulator = 0;
    }
=======
    const now = performance.now() / 1000;
    const canUseBufferedJump =
      now - this.lastJumpPressedTime <= this.jumpBuffer;
    const isWithinCoyote =
      this.onGround || now - this.lastGroundedTime <= this.coyoteTime;
    const cooldownReady = now - this.lastJumpTime >= this.jumpCooldown;

    if (canUseBufferedJump && isWithinCoyote && cooldownReady) {
      this.velocityY = this.jumpStrength;
      this.lastJumpTime = now;
      this.onGround = false;
      this.isCrouching = false;

      this.lastJumpPressedTime = -Infinity;
    }

    this.velocityY += this.gravity * deltaTime;
    if (this.velocityY < this.terminalVelocity)
      this.velocityY = this.terminalVelocity;
    this.yawObject.position.y += this.velocityY * deltaTime;

    if (this.yawObject.position.y <= this.groundY) {
      this.yawObject.position.y = this.groundY;
      if (!this.onGround) {
        this.onGround = true;
        this.lastGroundedTime = now;
      } else {
        this.lastGroundedTime = now;
      }
      this.velocityY = 0;
    } else {
      this.onGround = false;
    }

    if (this.yawObject.position.y > this.maxY) {
      this.yawObject.position.y = this.maxY;
      if (this.velocityY > 0) this.velocityY = 0;
    }

    const targetY = this.isCrouching ? this.crouchHeight : this.standHeight;
    this.pitchObject.position.y +=
      (targetY - this.pitchObject.position.y) * this.heightLerp * deltaTime;
>>>>>>> 85d65112
  }
}<|MERGE_RESOLUTION|>--- conflicted
+++ resolved
@@ -14,8 +14,6 @@
   private velocity = new THREE.Vector3();
   private acceleration = 0.07;
   private damping = 0.9;
-<<<<<<< HEAD
-=======
   private isCrouching = false;
   private standHeight = 0;
   private crouchHeight = -0.4;
@@ -37,7 +35,6 @@
   private lastJumpTime = -Infinity;
   private jumpCooldown = 0.15;
 
->>>>>>> 85d65112
   private keysPressed: Record<string, boolean> = {};
   private wsManager: WSManager;
   private lastYawPos = new THREE.Vector3();
@@ -259,14 +256,6 @@
     this.velocity.multiplyScalar(Math.pow(this.damping, deltaTime));
     this.yawObject.position.addScaledVector(this.velocity, deltaTime);
 
-<<<<<<< HEAD
-    // Periodic check (you already had it)
-    this.changeCheckAccumulator += deltaTime;
-    if (this.changeCheckAccumulator >= this.changeCheckInterval) {
-      this.checkChanges(); // <- optimized below
-      this.changeCheckAccumulator = 0;
-    }
-=======
     const now = performance.now() / 1000;
     const canUseBufferedJump =
       now - this.lastJumpPressedTime <= this.jumpBuffer;
@@ -309,6 +298,12 @@
     const targetY = this.isCrouching ? this.crouchHeight : this.standHeight;
     this.pitchObject.position.y +=
       (targetY - this.pitchObject.position.y) * this.heightLerp * deltaTime;
->>>>>>> 85d65112
+
+    // Periodic check (you already had it)
+    this.changeCheckAccumulator += deltaTime;
+    if (this.changeCheckAccumulator >= this.changeCheckInterval) {
+      this.checkChanges(); // <- optimized below
+      this.changeCheckAccumulator = 0;
+    }
   }
 }