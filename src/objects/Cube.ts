--- conflicted
+++ resolved
@@ -1,9 +1,7 @@
 import * as THREE from "three";
 import { gsap } from "gsap";
-<<<<<<< HEAD
-=======
 import { createAbsorbShaderMaterial } from "@/shaders/ShaderMaterial";
->>>>>>> 2d74f433
+
 
 export default class Cube extends THREE.Group {
   public visible: boolean;
